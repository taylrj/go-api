--- conflicted
+++ resolved
@@ -1,10 +1,8 @@
-<<<<<<< HEAD
+### 2.1.1
+- Update membership_user.sql. Remove soft delete on web_push_subscriptions table
+
 ### 2.1.0
 - New endpoint for subscribing webpush notification
-=======
-### 2.0.4
-- Update membership_user.sql. Remove soft delete on web_push_subscriptions table
->>>>>>> b72386a3
 
 ### 2.0.3
 - Add a new resized target option: w400
