package tests

import (
	"encoding/json"
	"fmt"
	"io/ioutil"
	"net/http/httptest"
	"testing"

	"github.com/stretchr/testify/assert"
	"twreporter.org/go-api/models"
	"twreporter.org/go-api/utils"

	log "github.com/Sirupsen/logrus"
)

type bookmarkJSON struct {
	ID         int    `json:"ID"`
	CreatedAt  string `json:"created_at"`
	UpdatedAt  string `json:"updated_at"`
	DeletedAt  string `json:"deleted_at"`
	Slug       string `json:"slug"`
	Title      string `json:"title"`
	Host       string `json:"host"`
	IsExternal bool   `json:"is_external"`
	Desc       string `json:"desc"`
	Thumbnail  string `json:"thumbnail"`
	Category   string `json:"category"`
	Authors    string `json:"authors"`
	PubDate    string `json:"published_date"`
}

type meta struct {
	Offset int `json:"offset"`
	Limit  int `json:"limit"`
	Total  int `json:"total"`
}

type Response struct {
	Meta      meta           `json:"meta"`
	Status    string         `json:"status"`
	Bookmarks []bookmarkJSON `json:"records"`
	Bookmark  bookmarkJSON   `json:"record"`
}

var bookmarkJSONStr = `{"slug":"mock-article-1","title":"mock title 1","host":"www.twreporter.org","is_external":false,"desc": "mock desc 1","thumbnail":"www.twreporter.org/images/mock-image.jpg"}`
var bookmarkJSONStr2 = `{"slug":"mock-article-2","title":"mock title 2","host":"www.twreporter.org","is_external":false,"desc": "mock desc 2","thumbnail":"www.twreporter.org/images/mock-image.jpg"}`
var bookmarkJSONStr3 = `{"slug":"mock-article-3","title":"mock title 3","host":"www.twreporter.org","is_external":false,"desc": "mock desc 3","thumbnail":"www.twreporter.org/images/mock-image.jpg"}`

func TestBookmarkAuthorization(t *testing.T) {
	var resp *httptest.ResponseRecorder
	var user models.User
	var path string

	user = getUser(Globs.Defaults.Account)
	path = fmt.Sprintf("/v1/users/%v/bookmarks", user.ID)

	/** START - Fail to pass Authorization **/
	// without Authorization header
	resp = serveHTTP("GET", path, "", "", "")
	assert.Equal(t, resp.Code, 401)

	// wrong jwt in Authorization header
	resp = serveHTTP("GET", path, "", "", "")
	assert.Equal(t, resp.Code, 401)
	/** END - Fail to pass Authorization **/

	// Pass Authroization
	resp = serveHTTP("GET", path, "", "", fmt.Sprintf("Bearer %v", generateJWT(user)))
	assert.Equal(t, resp.Code, 200)
}

func TestCreateABookmarkOfAUser(t *testing.T) {
	var resp *httptest.ResponseRecorder
	var badBookmarkJSON = `{"slug":"bad-mock-article","title":"mock title","host":"www.twreporter.org","is_external":false,"desc": "mock desc","thumbnail":"www.twreporter.org/images/}`
	var user models.User
	var path string

	user = getUser(Globs.Defaults.Account)
	path = fmt.Sprintf("/v1/users/%v/bookmarks", user.ID)

	var jwt = generateJWT(user)

	/** START - Add bookmark successfully **/
	resp = serveHTTP("POST", path, bookmarkJSONStr, "application/json", fmt.Sprintf("Bearer %v", jwt))
	assert.Equal(t, resp.Code, 201)

	// add another bookmark
	resp = serveHTTP("POST", path, bookmarkJSONStr2, "application/json", fmt.Sprintf("Bearer %v", jwt))
	assert.Equal(t, resp.Code, 201)
	/** END - Add bookmark successfully **/

	/** START - Fail to add bookmark **/
	// malformed JSON
	resp = serveHTTP("POST", path, badBookmarkJSON, "application/json", fmt.Sprintf("Bearer %v", jwt))
	assert.Equal(t, resp.Code, 400)

	// user is not existed
	var fakeID uint = 100
	jwt, _ = utils.RetrieveV1Token(fakeID, "test@twreporter.org")
	log.Info("jwt:", jwt)
	resp = serveHTTP("POST", fmt.Sprintf("/v1/users/%v/bookmarks", fakeID), bookmarkJSONStr,
		"application/json", fmt.Sprintf("Bearer %v", jwt))
	assert.Equal(t, resp.Code, 404)
	/** END - Fail to add bookmark **/
}

func TestGetBookmarksOfAUser(t *testing.T) {
	var resp *httptest.ResponseRecorder
	var user models.User
	var path string
	var jwt string

	user = getUser(Globs.Defaults.Account)
	path = fmt.Sprintf("/v1/users/%v/bookmarks?offset=0", user.ID)
	jwt = generateJWT(user)

	/** START - List bookmarks successfully **/
	// List empty array of bookmarks of the user
	resp = serveHTTP("GET", path, "", "", fmt.Sprintf("Bearer %v", jwt))
	assert.Equal(t, resp.Code, 200)

	// List non-empty array of bookmarks of the user
	// add a bookmark into the user
	_ = serveHTTP("POST", path, bookmarkJSONStr, "application/json", fmt.Sprintf("Bearer %v", jwt))
	// get bookmarks of the user
	resp = serveHTTP("GET", path, "", "", fmt.Sprintf("Bearer %v", jwt))
	assert.Equal(t, resp.Code, 200)

	body, _ := ioutil.ReadAll(resp.Result().Body)

	res := Response{}
	json.Unmarshal(body, &res)

	assert.Equal(t, res.Meta.Limit, 10)
	assert.Equal(t, res.Meta.Offset, 0)
	assert.NotZero(t, res.Meta.Total)
	/** END - List bookmarks successfully **/

	/** START - Fail to list bookmark **/
	// user is not existed
	var fakeID uint = 100
	jwt, _ = utils.RetrieveV1Token(fakeID, "test@twreporter.org")

	resp = serveHTTP("GET", fmt.Sprintf("/v1/users/%v/bookmarks", fakeID), "", "", fmt.Sprintf("Bearer %v", jwt))
	assert.Equal(t, resp.Code, 404)
	/** END - Fail to list bookmark **/
}

func TestGetABookmarkOfAUser(t *testing.T) {
	var user models.User
	var path string
	var jwt string

	user = getUser(Globs.Defaults.Account)
	jwt = generateJWT(user)
	path = fmt.Sprintf("/v1/users/%v/bookmarks/mock-article-3", user.ID)

	/** START - Fail to get a bookmark of a user **/
	resp := serveHTTP("GET", path, "", "", fmt.Sprintf("Bearer %v", jwt))
	assert.Equal(t, resp.Code, 404)

	// add a bookmark onto a user
	_ = serveHTTP("POST", fmt.Sprintf("/v1/users/%v/bookmarks", user.ID), bookmarkJSONStr3, "application/json", fmt.Sprintf("Bearer %v", jwt))

	// still fail to get the bookmark of the user because of host is not provided
	resp = serveHTTP("GET", path, "", "", fmt.Sprintf("Bearer %v", jwt))
	assert.Equal(t, resp.Code, 404)

	/** END - Fail to get a bookmark of a user **/

	/** START - get a bookmark of a user **/
	// add host param
	path = path + "?host=www.twreporter.org"
	// get the bookmark of the user
	resp = serveHTTP("GET", path, "", "", fmt.Sprintf("Bearer %v", jwt))
	assert.Equal(t, resp.Code, 200)

	body, _ := ioutil.ReadAll(resp.Result().Body)

	res := Response{}
	json.Unmarshal(body, &res)

	assert.Equal(t, res.Bookmark.Slug, "mock-article-3")
	/** END - get a bookmark of user **/
}

func TestDeleteBookmark(t *testing.T) {
	var jwt string
	var resp *httptest.ResponseRecorder
	var user models.User

	user = getUser(Globs.Defaults.Account)
	jwt = generateJWT(user)

	// add a bookmark onto a user
	_ = serveHTTP("POST", fmt.Sprintf("/v1/users/%v/bookmarks", user.ID), bookmarkJSONStr3, "application/json", fmt.Sprintf("Bearer %v", jwt))

	/** START - Delete bookmark successfully **/
	resp = serveHTTP("DELETE", fmt.Sprintf("/v1/users/%v/bookmarks/1", user.ID), "", "", fmt.Sprintf("Bearer %v", jwt))
	assert.Equal(t, resp.Code, 204)
	/** END - Delete bookmark successfully **/

	/** START - Fail to delete bookmark **/
	// delete the bookmark again
	resp = serveHTTP("DELETE", fmt.Sprintf("/v1/users/%v/bookmarks/1", user.ID), "", "", fmt.Sprintf("Bearer %v", jwt))
	assert.Equal(t, resp.Code, 404)

	// user is not existed
	var fakeID uint = 100
<<<<<<< HEAD
	jwt, _ = utils.RetrieveV1Token(fakeID, "test@twreporter.org")
	resp = ServeHTTP("DELETE", fmt.Sprintf("/v1/users/%v/bookmarks/1", fakeID), "", "", fmt.Sprintf("Bearer %v", jwt))
=======
	jwt, _ = utils.RetrieveToken(fakeID, "test@twreporter.org")
	resp = serveHTTP("DELETE", fmt.Sprintf("/v1/users/%v/bookmarks/1", fakeID), "", "", fmt.Sprintf("Bearer %v", jwt))
>>>>>>> 3b523ed9
	assert.Equal(t, resp.Code, 404)
	/** END - Fail to list bookmark **/
}<|MERGE_RESOLUTION|>--- conflicted
+++ resolved
@@ -208,13 +208,8 @@
 
 	// user is not existed
 	var fakeID uint = 100
-<<<<<<< HEAD
 	jwt, _ = utils.RetrieveV1Token(fakeID, "test@twreporter.org")
-	resp = ServeHTTP("DELETE", fmt.Sprintf("/v1/users/%v/bookmarks/1", fakeID), "", "", fmt.Sprintf("Bearer %v", jwt))
-=======
-	jwt, _ = utils.RetrieveToken(fakeID, "test@twreporter.org")
 	resp = serveHTTP("DELETE", fmt.Sprintf("/v1/users/%v/bookmarks/1", fakeID), "", "", fmt.Sprintf("Bearer %v", jwt))
->>>>>>> 3b523ed9
 	assert.Equal(t, resp.Code, 404)
 	/** END - Fail to list bookmark **/
 }