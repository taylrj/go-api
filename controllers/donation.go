--- conflicted
+++ resolved
@@ -302,11 +302,7 @@
 				Currency:         pd.Currency,
 				DonationMethod:   "信用卡支付",
 				DonationType:     "定期定額",
-<<<<<<< HEAD
-				Email:            user.Email.ValueOrZero(),
-=======
 				Email:            pd.CardholderEmail,
->>>>>>> 783dd12e
 				Name:             pd.CardholderName.ValueOrZero(),
 				NationalID:       pd.CardholderNationalID.ValueOrZero(),
 				OrderNumber:      orderNumber,
@@ -404,11 +400,7 @@
 				Currency:         d.Currency,
 				DonationMethod:   "信用卡支付",
 				DonationType:     "單筆捐款",
-<<<<<<< HEAD
-				Email:            user.Email.ValueOrZero(),
-=======
 				Email:            d.CardholderEmail,
->>>>>>> 783dd12e
 				Name:             d.CardholderName.ValueOrZero(),
 				NationalID:       d.CardholderNationalID.ValueOrZero(),
 				OrderNumber:      d.OrderNumber,
